"""Balancer exchange."""

import json
import time
import decimal
import traceback
from enum import Enum
from glob import glob
from typing import cast
from decimal import Decimal
from pathlib import Path

# pylint: disable=R0914,R0902,R0912
# ruff: noqa: PLR0914,PLR0915
<<<<<<< HEAD
from datetime import UTC, datetime
=======
from datetime import datetime, timezone
from functools import cache
from collections import defaultdict
>>>>>>> c7a618c9

import web3
from balpy import balpy
from aea.contracts.base import Contract
from aea_ledger_ethereum import Account
from aea.configurations.loader import ComponentType, ContractConfig, load_component_configuration

from packages.eightballer.protocols.orders.custom_types import Order, Orders, OrderSide, OrderType, OrderStatus
from packages.eightballer.protocols.markets.custom_types import Market, Markets
from packages.eightballer.protocols.tickers.custom_types import Ticker, Tickers
from packages.eightballer.protocols.balances.custom_types import Balance, Balances
from packages.eightballer.connections.dcxt.dcxt.exceptions import (
    ApprovalError,
    ExchangeError,
    ConfigurationError,
    SorRetrievalException,
)
from packages.eightballer.connections.dcxt.erc_20.contract import Erc20, Erc20Token


GAS_PRICE_PREMIUM = 20
GAS_SPEED = "fast"
GAS_PRICE = 888

TZ = datetime.now().astimezone().tzinfo

DEFAULT_ENCODING = "utf-8"


PACKAGE_DIR = Path(__file__).parent
ABI_DIR = PACKAGE_DIR / "abis"

ABI_MAPPING = {
    Path(path).stem.upper(): open(path, encoding=DEFAULT_ENCODING).read()  # noqa
    for path in glob(str(ABI_DIR / "*.json"))
}

ETH_KEYPATH = "ethereum_private_key.txt"
DEFAULT_AMOUNT_USD = 1

GAS_PRICE_PREMIUM = 20
GAS_SPEED = "fast"
GAS_PRICE = 888


class SupportedLedgers(Enum):
    """Supported ledgers."""

    ETHEREUM = "ethereum"
    GNOSIS = "gnosis"
    POLYGON_POS = "polygon_pos"
    ARBITRUM = "arbitrum"
    OPTIMISM = "optimism"
    BASE = "base"
    MODE = "mode"


class SupportedBalancerDeployments(Enum):
    """Supported balancer deployments."""

    MAINNET = "mainnet"
    OPTIMISM = "optimism"
    BASE = "base"
<<<<<<< HEAD
    MODE = "mode"
=======
    GNOSIS = "gnosis"
    ARBITRUM = "arbitrum"
    POLYGON = "polygon"
>>>>>>> c7a618c9


LEDGER_IDS_CHAIN_NAMES = {
    SupportedLedgers.OPTIMISM: SupportedBalancerDeployments.OPTIMISM,
    SupportedLedgers.ETHEREUM: SupportedBalancerDeployments.MAINNET,
    SupportedLedgers.BASE: SupportedBalancerDeployments.BASE,
<<<<<<< HEAD
    SupportedLedgers.MODE: SupportedBalancerDeployments.MODE,
=======
    SupportedLedgers.GNOSIS: SupportedBalancerDeployments.GNOSIS,
    SupportedLedgers.ARBITRUM: SupportedBalancerDeployments.ARBITRUM,
    SupportedLedgers.POLYGON_POS: SupportedBalancerDeployments.POLYGON,
>>>>>>> c7a618c9
}

WHITELISTED_POOLS = {
    SupportedLedgers.ETHEREUM: [
        "0xebdd200fe52997142215f7603bc28a80becdadeb000200000000000000000694",
        "0x96646936b91d6b9d7d0c47c496afbf3d6ec7b6f8000200000000000000000019",
        "0x4e1325ff075a387e3d337f5f12638d6d72b127800001000000000000000006d7",
        "0x06df3b2bbb68adc0000000000000000000000000000000000000000000000000"
    ],
    SupportedLedgers.OPTIMISM: [
        "0x5bb3e58887264b667f915130fd04bbb56116c27800020000000000000000012a",
        "0x9da11ff60bfc5af527f58fd61679c3ac98d040d9000000000000000000000100",
    ],
    SupportedLedgers.BASE: [
        "0x5332584890d6e415a6dc910254d6430b8aab7e69000200000000000000000103",
        "0xaac1a23e7910efa801c6f1ff94648480ab0325b90002000000000000000000fc",
        "0x0c659734f1eef9c63b7ebdf78a164cdd745586db000000000000000000000046",
        "0xc771c1a5905420daec317b154eb13e4198ba97d0000000000000000000000023",
    ],
    SupportedLedgers.MODE: [
        "0xd1dbea51c7f23f61d020e2602d0d157d132faafc00020000000000000000000e",
        "0xbdee91916b38bca811f2c4c261daf1a8953262ca00000000000000000000000b",
        "0x7c86a44778c52a0aad17860924b53bf3f35dc932000200000000000000000007",
    ],
    SupportedLedgers.POLYGON_POS: [],
}


LEDGER_TO_STABLECOINS = {
    SupportedLedgers.ETHEREUM: [
<<<<<<< HEAD
        "0x6b175474e89094c44da98b954eedeac495271d0f", # DAI,
        "0xa0b86991c6218b36c1d19d4a2e9eb0ce3606eb48"  # USDC
=======
        "0x6b175474e89094c44da98b954eedeac495271d0f",  # DAI
        "0xa0b86991c6218b36c1d19d4a2e9eb0ce3606eb48",  # USDC
    ],
    SupportedLedgers.OPTIMISM: [
        "0xda10009cbd5d07dd0cecc66161fc93d7c9000da1",  #
        "0x94b008aa00579c1307b0ef2c499ad98a8ce58e58",  # USDT
>>>>>>> c7a618c9
    ],
    SupportedLedgers.BASE: [
        "0x833589fcd6edb6e08f4c7c32d4f71b54bda02913",  # USDC
        "0x50c5725949a6f0c72e6c4a641f24049a917db0cb",  # DAI
        "0xd9aaec86b65d86f6a7b5b1b0c42ffa531710b6ca",  # usdcb
    ],
    SupportedLedgers.GNOSIS: [
        "0xe91d153e0b41518a2ce8dd3d7944fa863463a97d",  # wxdai
        "0x2a22f9c3b484c3629090feed35f17ff8f88f76f0",  # USDC.e
        "0xddafbb505ad214d7b80b1f830fccc89b60fb7a83",  # USDC
    ],
    SupportedLedgers.POLYGON_POS: [
        "0x8f3cf7ad23cd3cadbd9735aff958023239c6a063",  #
        "0x3c499c542cef5e3811e1192ce70d8cc03d5c3359",  # USDC
    ],
    SupportedLedgers.ARBITRUM: [
        "0xDA10009cBd5D07dd0CeCc66161FC93D7c9000da1",
        "0xaf88d065e77c8cc2239327c5edb3a432268e5831",
    ],
    SupportedLedgers.MODE: [
        "0xd988097fb8612cc24eec14542bc03424c656005f",  # USDC on Mode
        "0x3f51c6c5927b88cdec4b61e2787f9bd0f5249138",
    ],
}

LEDGER_TO_NATIVE_SYMBOL = {
    SupportedLedgers.ETHEREUM: "ETH",
    SupportedLedgers.OPTIMISM: "ETH",
    SupportedLedgers.BASE: "ETH",
    SupportedLedgers.GNOSIS: "xDAI",
    SupportedLedgers.POLYGON_POS: "POL",
    SupportedLedgers.ARBITRUM: "ETH",
    SupportedLedgers.MODE: "ETH",
}

LEDGER_TO_WRAPPER = {
    SupportedLedgers.ETHEREUM: "0xc02aaa39b223fe8d0a0e5c4f27ead9083c756cc2",
    SupportedLedgers.OPTIMISM: "0xda10009cbd5d07dd0cecc66161fc93d7c9000da1",
    SupportedLedgers.BASE: "0x4200000000000000000000000000000000000006",
    SupportedLedgers.GNOSIS: "0xe91d153e0b41518a2ce8dd3d7944fa863463a97d",
    SupportedLedgers.POLYGON_POS: "0x0000000000000000000000000000000000001010",
    SupportedLedgers.ARBITRUM: "0x82aF49447D8a07e3bd95BD0d56f35241523fBab1",
    SupportedLedgers.MODE: "0x4200000000000000000000000000000000000006",
}

LEDGER_TO_TOKEN_LIST = {
    SupportedLedgers.ETHEREUM: set(
        [
            "0x0001a500a6b18995b03f44bb040a5ffc28e45cb0",
            "0xa0b86991c6218b36c1d19d4a2e9eb0ce3606eb48",
            "0xc02aaa39b223fe8d0a0e5c4f27ead9083c756cc2",
        ]
        + LEDGER_TO_STABLECOINS[SupportedLedgers.ETHEREUM]
        + [LEDGER_TO_WRAPPER[SupportedLedgers.ETHEREUM]]
    ),
    SupportedLedgers.OPTIMISM: [
        "0x4200000000000000000000000000000000000006",
        "0x0b2c639c533813f4aa9d7837caf62653d097ff85",
        "0xda10009cbd5d07dd0cecc66161fc93d7c9000da1",
        "0xFC2E6e6BCbd49ccf3A5f029c79984372DcBFE527",
    ],
    SupportedLedgers.BASE: set(
        [
            "0x54330d28ca3357f294334bdc454a032e7f353416",  # OLAS
        ]
        + LEDGER_TO_STABLECOINS[SupportedLedgers.BASE]
        + [LEDGER_TO_WRAPPER[SupportedLedgers.BASE]]
    ),
    SupportedLedgers.GNOSIS: set(
        [
            "0xcE11e14225575945b8E6Dc0D4F2dD4C570f79d9f",  # olas
        ]
        + LEDGER_TO_STABLECOINS[SupportedLedgers.GNOSIS]
        + [LEDGER_TO_WRAPPER[SupportedLedgers.GNOSIS]]
    ),
    SupportedLedgers.POLYGON_POS: set(
        [
            "0xFEF5d947472e72Efbb2E388c730B7428406F2F95",  # olas
            "0x7ceb23fd6bc0add59e62ac25578270cff1b9f619",  # weth
        ]
        + LEDGER_TO_STABLECOINS[SupportedLedgers.POLYGON_POS]
        + [LEDGER_TO_WRAPPER[SupportedLedgers.POLYGON_POS]]
    ),
    SupportedLedgers.ARBITRUM: set(
        [
            "0x064f8b858c2a603e1b106a2039f5446d32dc81c1",  # olas
        ]
        + LEDGER_TO_STABLECOINS[SupportedLedgers.ARBITRUM]
        + [LEDGER_TO_WRAPPER[SupportedLedgers.ARBITRUM]]
    ),
    SupportedLedgers.MODE: set(
        [
            "0xcfd1d50ce23c46d3cf6407487b2f8934e96dc8f9",
            "0xdfc7c877a950e49d2610114102175a06c2e3167a",  # OLAS
        ]
        + LEDGER_TO_STABLECOINS[SupportedLedgers.MODE]
        + [LEDGER_TO_WRAPPER[SupportedLedgers.MODE]]
    ),
}

TOKEN_LIST_PATH = Path(__file__).parent / "data" / "token_list.json"


def read_token_list(chain_id: int):
    """
    Read the token list.
    """
    with open(TOKEN_LIST_PATH, "r", encoding=DEFAULT_ENCODING) as file:
        token_list = json.loads(file.read())["tokens"]

    tokens = filter(lambda t: t["chainId"] == chain_id, token_list)
    return {t["address"]: t for t in tokens}


class BalancerClient:
    """Balancer exchange."""

    tokens: dict[str:Erc20Token] = {}

    def __init__(self, key_path: str, ledger_id: str, rpc_url: str, etherscan_api_key: str, **kwargs):  # pylint: disable=super-init-not-called
        if SupportedLedgers(ledger_id) not in LEDGER_IDS_CHAIN_NAMES:
<<<<<<< HEAD
            msg = "Chain name not provided to BalancerClient"
            raise ConfigurationError(msg)
=======
            raise ConfigurationError(f"Incorrect chain name `{ledger_id}` provided to BalancerClient")
>>>>>>> c7a618c9

        self.ledger_id = SupportedLedgers(ledger_id)
        self.balancer_deployment = LEDGER_IDS_CHAIN_NAMES[self.ledger_id]

        self.rpc_url = rpc_url

        self.etherscan_api_key = etherscan_api_key

        with open(key_path, encoding=DEFAULT_ENCODING) as file:
            key = file.read().strip()
        self.account = Account.from_key(private_key=key)
        self.bal: balpy.balpy = balpy.balpy(
            LEDGER_IDS_CHAIN_NAMES[self.ledger_id].value,
            manualEnv={
                "privateKey": self.account._private_key,  # noqa
                "customRPC": self.rpc_url,
                "etherscanApiKey": self.etherscan_api_key,
            },
        )

        self.gas_price = kwargs.get("gas_price", None)
        self.gas_price_premium = kwargs.get("gas_price_premium", GAS_PRICE_PREMIUM)

        contract_dir = Path(__file__).parent.parent.parent.parent / "contracts" / "erc_20"
        configuration = cast(
            ContractConfig,
            load_component_configuration(
                ComponentType.CONTRACT, Path(__file__).parent.parent.parent.parent / "contracts" / "erc_20"
            ),
        )
        configuration.directory = contract_dir
        # Not a nice way to do this, but connections cannot have contracts as a dependency.
        self.erc20_contract: Erc20 = Contract.from_config(configuration)
        self.logger = kwargs.get("logger")
        self.tickers = {}
        self.raw_token_data = read_token_list(self.bal.web3.eth.chain_id)
        self.tokens = {}

    async def fetch_markets(
        self,
        params: dict,
    ):
        """Fetches the markets.

        :return: The markets.
        """

        del params
        try:
            markets = [
                {
                    "id": pool_id,
                    "symbol": "OLAS/USDC",
                    "base": "OLAS",
                    "quote": "USDC",
                    "spot": True,
                }
                for pool_id in self.pool_ids
            ]
            return Markets(
                markets=[Market(**market) for market in markets],
            )
        except SorRetrievalException as exc:
            msg = f"Error fetching markets from chainId {self.chain_name} Balancer: {exc}"
            raise SorRetrievalException(msg) from exc

    @property
    def pool_ids(self):
        """Get the pool IDs.

        :return: The pool IDs.
        """
        # We read in the pool IDs from a file for now. we get this file from https://github.com/balancer/frontend-v2/blob/8563b8d33b6bff266148bd48d7ebc89f921374f4/src/lib/config/mainnet/pools.ts#L296
        with open(
            Path(__file__).parent / "data" / "balancer" / f"{self.balancer_deployment.value}.json",
            encoding=DEFAULT_ENCODING,
        ) as file:
            json_data = json.loads(file.read())["pools"]
        if "Element" in json_data:
            del json_data["Element"]
        return json_data

    async def build_tokens(self):
        """Build the token data."""
        params = (
            self.pool_ids
        )  # however as we are not able to collect for *all* ppols, we just select a few to get the data for.

        # We use olas USDC as the base pair for now.

        pools_of_interest = {}
        for pool_type in params:
            for pool_id in params[pool_type]:
                if pool_id.lower() in WHITELISTED_POOLS[self.ledger_id]:
                    if pool_type not in pools_of_interest:
                        pools_of_interest[pool_type] = [pool_id]
                    else:
                        pools_of_interest[pool_type].append(pool_id)

        if not pools_of_interest:
            msg = "No pools of interest found!"
            raise SorRetrievalException(msg)
        self.bal.getOnchainData(pools_of_interest)

        self.bal.mc.reset()

        for token_address in self.bal.decimals:
            contract = self.bal.erc20GetContract(token_address)
            self.bal.mc.addCall(
                token_address,
                contract.abi,
                "name",
                args=[],
            )
        name_data = self.bal.mc.execute()
        # We now get the symbols
        self.bal.mc.reset()
        for token_address in self.bal.decimals:
            contract = self.bal.erc20GetContract(token_address)
            self.bal.mc.addCall(
                token_address,
                contract.abi,
                "symbol",
                args=[],
            )
        symbol_data = self.bal.mc.execute()

        # We create an array of ticker data.
        for address, name, symbol in zip(self.bal.decimals, name_data[0], symbol_data[0], strict=False):
            if not name or not symbol:
                continue
            if address not in self.tokens:
                self.tokens[address] = Erc20Token(
                    address=address,
                    symbol=symbol[0],
                    name=name[0],
                    decimals=self.bal.decimals[address],
                )
            # We now get get the price for the swap
            # We now make an erc20 representation of the token.

    async def fetch_tickers(self, *args, **kwargs):
        """Fetches the tickers.

        :return: The tickers.
        """
        del args, kwargs

        # We temporarily assume that the tickers are the same as the markets, and use the pool IDs to get the tickers.
        prices = self.bal.graph.getCurrentPrices(
            chain=self.balancer_deployment.value,
        )
        prices = {price["address"]: price["price"] for price in prices}
        for token_address in LEDGER_TO_TOKEN_LIST[self.ledger_id]:
<<<<<<< HEAD
            token = self.tokens[token_address]
            if token_address in LEDGER_TO_STABLECOINS[self.ledger_id]:
                stable_address = next(f for f in LEDGER_TO_STABLECOINS[self.ledger_id] if f != token_address)
            else:
                stable_address = LEDGER_TO_STABLECOINS[self.ledger_id][0]

            stable_token = self.get_token(stable_address)
            symbol = f"{token.address}/{stable_address}"

            try:
                ask_price = 1 / float(
                    self.get_price(
                        amount=DEFAULT_AMOUNT_USD,
                        output_token_address=token_address,
                        input_token_address=stable_address,
                    )
                )
                buy_amount = DEFAULT_AMOUNT_USD / ask_price

                bid_price = 1 / float(
                    1
                    / self.get_price(
                        amount=buy_amount, output_token_address=stable_address, input_token_address=token_address
                    )
                )
                timestamp = datetime.now(tz=UTC)

                ticker = Ticker(
                    symbol=symbol,
                    high=ask_price,
                    low=bid_price,
                    ask=ask_price,
                    bid=bid_price,
                    timestamp=int(timestamp.timestamp()),
                    datetime=timestamp.isoformat(),
                )
                self.tickers[symbol] = ticker
            except (ZeroDivisionError, decimal.DivisionByZero) as exc:
                self.logger.debug(exc)
                self.logger.info(f"Error querying {symbol} SOR: {traceback.format_exc()}")
        # We also get a price of the wrapper token.
        wrapper_token = self.tokens[LEDGER_TO_WRAPPER[self.ledger_id]]
        symbol = f"{LEDGER_TO_NATIVE_SYMBOL[self.ledger_id]}/{self.tokens[stable_address].address}"
        try:
            ask_price = float(
                self.get_price(
                    amount=DEFAULT_AMOUNT_USD,
                    output_token_address=wrapper_token.address,
                    input_token_address=stable_address,
                )
            )

            bid_price = self.get_price(
                amount=buy_amount, output_token_address=stable_address, input_token_address=wrapper_token.address
            )
            timestamp = datetime.now(tz=UTC)

=======
            token = self.get_token(token_address)
            symbol = f"{token.symbol}/USD"
            usd_price = prices[token.address.lower()]
            timestamp = datetime.now(tz=timezone.utc)
>>>>>>> c7a618c9
            ticker = Ticker(
                symbol=symbol,
                asset_a=token.symbol,
                asset_b="USD",
                high=usd_price,
                low=usd_price,
                ask=usd_price,
                bid=usd_price,
                timestamp=int(timestamp.timestamp()),
                datetime=timestamp.isoformat(),
            )
            self.tickers[symbol] = ticker
<<<<<<< HEAD
        except (ZeroDivisionError, decimal.DivisionByZero) as exc:
            self.logger.exception(exc)
            self.logger.exception(f"Error querying {symbol} SOR: {traceback.format_exc()}")
        return Tickers(tickers=list(self.tickers.values()))
=======
        # We also get a price of the wrapper token.
        symbol = f"{LEDGER_TO_NATIVE_SYMBOL[self.ledger_id]}/USD"
        usd_price = prices[LEDGER_TO_WRAPPER[self.ledger_id].lower()]
        timestamp = datetime.now(tz=timezone.utc)
        ticker = Ticker(
            symbol=symbol,
            asset_a=LEDGER_TO_NATIVE_SYMBOL[self.ledger_id],
            asset_b="USD",
            high=usd_price,
            low=usd_price,
            ask=usd_price,
            bid=usd_price,
            timestamp=int(timestamp.timestamp()),
            datetime=timestamp.isoformat(),
        )
        self.tickers[symbol] = ticker
        return Tickers(tickers=list(ticker for ticker in self.tickers.values()))
>>>>>>> c7a618c9

    def get_params_for_swap(self, input_token_address, output_token_address, input_amount, is_buy=False):
        """Given the data, we get the params for the swap from the balancer exchange."""
        gas_price = self.bal.web3.eth.gas_price * GAS_PRICE_PREMIUM
        return {
            "network": self.balancer_deployment.value,
            "slippageTolerancePercent": "0.1",  # 1%
            "sor": {
                "sellToken": input_token_address,
                "buyToken": output_token_address,  # // token out
                "orderKind": "buy" if is_buy else "sell",
                "amount": input_amount,
                "gasPrice": gas_price,
            },
            "batchSwap": {
                "funds": {
                    "sender": self.account.address,  # // your address
                    "recipient": self.account.address,  # // your address
                    "fromInternalBalance": False,  # // to/from internal balance
                    "toInternalBalance": False,  # // set to "false" unless you know what you're doing
                },
                # // unix timestamp after which the trade will revert if it hasn't executed yet
                "deadline": datetime.now(tz=TZ).timestamp() + 600,
            },
        }

    def get_price(self, input_token_address: str, output_token_address: str, amount: float) -> float:
        """Get the price of the token."""

        params = self.get_params_for_swap(
            input_token_address=input_token_address,
            output_token_address=output_token_address,
            input_amount=amount,
        )
        # we query the smart router
        try:
            sor_result = self.bal.balSorQuery(params)
        except Exception as exc:  # pylint: disable=W0718
            self.logger.exception(exc)
            self.logger.exception(f"Error querying SOR: {traceback.format_exc()}")

        if not sor_result.get("returnAmount", None):
            msg = f"No limits found for swap. Implies incorrect configuration of swap params: {params}"
            raise SorRetrievalException(msg)
        amount_out = float(sor_result["returnAmount"])
        return Decimal(amount_out) / Decimal(amount)

    async def fetch_ticker(self, *args, **kwargs):
        """Fetches a ticker.

        :return: The ticker.
        """
        del args, kwargs
        raise NotImplementedError

    async def fetch_positions(self, **kwargs):
        """Fetches the positions, notice as this is a balancer exchange, we do not have positions.
        We therefore return an empty list.

        :return: The
        """
        del kwargs
        return []

    async def create_order(
        self,
        *args,
        retries=1,
        **kwargs,
    ) -> Order:
        """Create an order.

        :return: The order.
        """

        symbol = kwargs.get("symbol", None)
        if not symbol:
            msg = "Symbol not provided to create order"
            raise ValueError(msg)

        asset_a, asset_b = kwargs.get("asset_a"), kwargs.get("asset_b")
        human_amount = kwargs.get("amount", None)
        if not human_amount:
            msg = "Size not provided to create order"
            raise ValueError(msg)

        asset_a_token = self.get_token(asset_a)

        is_buy = kwargs.get("side") == "buy"
        if is_buy:
            input_token_address = asset_b
            output_token_address = asset_a
            amount = human_amount * kwargs.get("price") if kwargs.get("price") else human_amount
            machine_amount = asset_a_token.to_machine(amount)
            self.logger.info(f"Creating buy order for {human_amount} {asset_a} -> {asset_b}")
        else:
            input_token_address = asset_a
            output_token_address = asset_b
            machine_amount = asset_a_token.to_machine(human_amount)
            amount = human_amount

        params = self.get_params_for_swap(
            input_token_address=input_token_address,
            output_token_address=output_token_address,
            input_amount=amount,
            is_buy=False,
        )
        try:
            sor_result = self.bal.balSorQuery(params)
        except Exception as exc:  # pylint: disable=W0703
            self.logger.exception(exc)
            self.logger.exception(f"Error querying SOR: {traceback.format_exc()}")
            msg = f"Error querying SOR: {exc}"
            raise SorRetrievalException(msg) from exc

        # We now parse the result;

        if not sor_result["swaps"]:
            self.logger("Problem with SOR retrieval!!")
            if retries > 0:
                self.logger(f"Retrying transaction. {retries} retries left")
                return self.create_order(*args, **kwargs, retries=retries - 1)
            msg = f"Error querying SOR: {sor_result}"
            raise SorRetrievalException(msg)

        msg = (
            f"Recommended swap: for {human_amount} {input_token_address} -> {output_token_address}\n"
            + f"{json.dumps(sor_result, indent=4)}"
        )
        self.logger.info(msg)
        batch_swap = self.bal.balSorResponseToBatchSwapFormat(params, sor_result).get("batchSwap", None)

        if not batch_swap:
            msg = f"Error parsing SOR response: {sor_result}"
            raise SorRetrievalException(msg)

        # we now do the txn if its not a multi sig.
        extra_data = kwargs.get("data", None)
        safe_contract_address = None
        if extra_data:
            safe_contract_address = extra_data.get("safe_contract_address", None)
        if not safe_contract_address:
            self.logger.info("Handling EOA txn")
            fnc = self._handle_eoa_txn
        else:
            self.logger.info(f"Handling safe txn request in dcxt for {safe_contract_address!r}")
            fnc = self._handle_safe_txn
        return fnc(
            batch_swap,
            symbol,
            input_token_address,
            machine_amount,
            safe_address=safe_contract_address,
            price=kwargs.get("price"),
            amount=kwargs.get("amount"),
            side=kwargs.get("side"),
        )

    def _handle_safe_txn(
        self, swap, symbol, input_token_address, machine_amount, safe_address, side=None, **kwargs
    ) -> Order:
        """Handle the EOA transaction."""
        del kwargs

        vault = self.bal.balLoadContract("Vault")

        swap["funds"]["sender"] = safe_address
        swap["funds"]["recipient"] = safe_address

        erc_contract = self.bal.erc20GetContract(input_token_address)
        approved = erc_contract.functions.allowance(owner=safe_address, spender=vault.address).call()

        # We approve the token if we have not already done so.

        if approved < machine_amount * 1e17:
            self.logger.info(f"Approving {machine_amount} {input_token_address} for {vault.address}")
            data = erc_contract.encodeABI("approve", [vault.address, int(machine_amount * 1e18)])
            vault_address = erc_contract.address

        else:
            try:
                mc_args = self.bal.balFormatBatchSwapData(swap)
                vault = self.bal.balLoadContract("Vault")
                function_name = "batchSwap"
                data = vault.encodeABI(function_name, mc_args)
                vault_address = vault.address
            except web3.exceptions.ContractLogicError as exc:
                self.logger.exception(exc)
                self.logger.exception(f"Error calling batchSwapFn: {traceback.format_exc()}")
                if "BAL#508" in str(exc):
                    msg = "SWAP_DEADLINE: Swap transaction not mined within the specified deadline"
                    raise ExchangeError(msg) from exc
                if "execution reverted: ERC20: transfer amount exceeds allowance" in str(exc):
                    msg = "ERC20: transfer amount exceeds allowance"
                    raise ApprovalError(msg) from exc
                msg = f"Error calling batchSwapFn: {exc}"
                raise SorRetrievalException(msg) from exc

        self.logger.info(f"Creating order for {symbol} with data: {data} to {vault_address}")
        return Order(
            exchange_id="balancer",
            symbol=symbol,
            status=OrderStatus.NEW,
            side=OrderSide.BUY if side == "buy" else OrderSide.SELL,
            type=OrderType.MARKET,
            ledger_id=self.ledger_id.value,
            info=json.dumps(
                {
                    "data": data,
                    "vault_address": vault_address,
                    "chain_id": self.bal.web3.eth.chain_id,
                }
            ),
        )

    def _do_eoa_approval(self, input_token_address, machine_amount, vault, contract) -> None:
        """Do the EOA approval."""
        func = contract.functions.approve(vault.address, int(machine_amount * 1e24))
        self.logger.info(f"Approving {machine_amount} {input_token_address} for {vault.address}")
        tx_1 = func.build_transaction(
            {
                "from": self.account.address,
                "nonce": self.bal.web3.eth.get_transaction_count(self.account.address),
            }
        )
        signed_tx = self.account.sign_transaction(tx_1)
        tx_hash_1 = self.bal.web3.eth.send_raw_transaction(signed_tx.rawTransaction)
        # we wait for the transaction to be mined
        self.logger.info(f"Transaction hash: {tx_hash_1.hex()} to {self.rpc_url}")
        self.logger.info("Waiting for transaction to be mined")
        # we wait for the next block to be sure that the transaction nonce is correct
        self.logger.info("Waiting for next block")
        current_block = self.bal.web3.eth.block_number
        while current_block == self.bal.web3.eth.block_number:
            time.sleep(0.1)
        self.logger.info("Waiting for transaction to be mined")
        receipt = self.bal.web3.eth.wait_for_transaction_receipt(tx_hash_1)
        self.logger.info("Transaction mined")
        self.logger.info(f"Receipt: {receipt}")

    def _handle_eoa_txn(  # pylint: disable=unused-argument
        self, swap, symbol, input_token_address, machine_amount, execute=True, **kwargs
    ) -> Order:  # pylint: disable=unused-argument
        """Handle the EOA transaction."""

        vault = self.bal.balLoadContract("Vault")

        # We do a call on the erc_20 not on the balancer contract as the balancer contract checks the spenders account.

        approved = self.bal.erc20GetAllowanceStandard(
            tokenAddress=input_token_address,
            allowedAddress=vault.address,
        )

        # We approve the token if we have not already done so.

        if approved < machine_amount:
            self.logger.info(f"Approving {machine_amount} {input_token_address} for {vault.address}")
            contract = self.bal.erc20GetContract(input_token_address)
            data = contract.encodeABI("approve", [vault.address, machine_amount * 3])
            vault_address = contract.address

            if execute:
                # We recall the function to get the updated allowance.
                self._do_eoa_approval(input_token_address, machine_amount, vault, contract)
                return self._handle_eoa_txn(
                    swap, symbol, input_token_address, machine_amount, execute=execute, **kwargs
                )
        else:
            try:
                mc_args = self.bal.balFormatBatchSwapData(swap)
                vault = self.bal.balLoadContract("Vault")
                function_name = "batchSwap"
                data = vault.encodeABI(function_name, mc_args)
                fn = vault.get_function_by_name(fn_name=function_name)
                # Assuming this does not revert, we have our call data for the order.
                fn(*mc_args).call()
                vault_address = vault.address
                if execute:
                    self.logger.info(f"Creating order for {symbol} with data: {data} to {vault_address}")

                    tx_hash = self.bal.balDoBatchSwap(
                        swap,
                        gasFactor=GAS_PRICE_PREMIUM,
                        gasPriceSpeed=GAS_SPEED,
                        gasPriceGweiOverride=float(self.bal.web3.from_wei(self.bal.web3.eth.gas_price, "gwei")) * 1.1,
                    )
                    self.logger.info(f"Transaction hash: {tx_hash!r} to {self.rpc_url}")
            except web3.exceptions.ContractLogicError as exc:
                self.logger.exception(exc)
                self.logger.exception(f"Error calling batchSwapFn: {traceback.format_exc()}")
                if "BAL#508" in str(exc):
                    msg = "SWAP_DEADLINE: Swap transaction not mined within the specified deadline"
                    raise ExchangeError(msg) from exc
                if "execution reverted: ERC20: transfer amount exceeds allowance" in str(exc):
                    msg = f"ERC20: transfer amount exceeds allowance: {exc}"
                    raise ApprovalError(msg) from exc
                msg = f"Error calling batchSwapFn: {exc}"
                raise SorRetrievalException(msg) from exc

        return Order(
            id=tx_hash if execute else None,
            exchange_id="balancer",
            ledger_id=self.ledger_id.value,
            symbol=symbol,
            price=kwargs.get("price"),
            amount=kwargs.get("amount"),
            status=OrderStatus.NEW if not execute else OrderStatus.FILLED,
            type=OrderType.LIMIT,
            side=OrderSide.BUY if kwargs.get("side") == "buy" else OrderSide.SELL,
            info=json.dumps(
                {
                    "data": data,
                    "vault_address": vault_address,
                    "chain_id": self.bal.web3.eth.chain_id,
                }
            ),
        )

    def parse_order(self, order, *args, **kwargs):
        """Parse the order.

        :return: The order.
        """
        del args, kwargs
        return order

    async def cancel_order(self, *args, **kwargs):
        """Cancel an order.

        :return: The order tx hash

        NOTE: This method is not implemented as we dont have orders in balancer.

        in the future, we would look to get pending orders in
        the mempool and replace with a 0 transfer of the same hash.

        """
        del args, kwargs
        raise NotImplementedError

    async def get_order(self, *args, **kwargs):
        """Get an order.

        :return: The order.
        """
        del args, kwargs
        raise NotImplementedError

    async def fetch_open_orders(self, *args, **kwargs):
        """Get an order.

        :return: The orders as an array.

        NOTE: This method is not implemented as we dont have orders in balancer.

        However, further work would be to implement this method to get the orders from the balancer exchange.

        This would get the pending order from the mempool, and the filled orders from the chain.

        """
        vault = self.bal.balLoadContract("Vault")
        params = kwargs.get("params", {})
        individual_transactions = {}

        def parse_transaction(events, txn_hash):
            def net_out_swaps(swap_events):
                # This dictionary will hold net amounts for each token address
                token_balances = defaultdict(lambda: {"spent": 0, "received": 0})

                # Loop over each swap event and net out the amounts
                for event in swap_events:
                    # Extract the details from each swap event
                    token_in = event["args"]["tokenIn"]
                    token_out = event["args"]["tokenOut"]
                    amount_in = event["args"]["amountIn"]
                    amount_out = event["args"]["amountOut"]

                    # Update the 'spent' (tokenIn) and 'received' (tokenOut) amounts
                    token_balances[token_in]["spent"] += amount_in
                    token_balances[token_out]["received"] += amount_out

                # Calculate the net balances for each token
                net_balances = {}
                for token, balances in token_balances.items():
                    net_bal = balances["received"] - balances["spent"]
                    if net_bal != 0:
                        net_balances[token] = net_bal

                return net_balances

            net_balances = net_out_swaps(events)
            for address, raw_balance in net_balances.items():
                token = self.get_token(address)
                balance = token.to_human(raw_balance)
                net_balances[address] = balance
            return net_balances

        all_events = []
        # We have to batch up the events as the filter can only return 10k events at a time
        start = 21076969
        interval = 2000
        end = self.bal.web3.eth.block_number
        account = params.get("account")
        for i in range(0, end - start, interval):
            start = start + i
            to = start + interval
            if to > end:
                to = end - 1
            if start >= end:
                break
            events = vault.events.Swap.create_filter(fromBlock=start, toBlock=to, address=account).get_all_entries()
            all_events.extend(events)

        # We create a bundle of events for each transaction
        event_bundles = defaultdict(list)
        for event in events:
            tx_hash = event["transactionHash"].hex()
            event_bundles[tx_hash].append(event)

        # We now parse all the individual transactions
        trades = {}

        transaction_data = {}
        for tx_hash, events in event_bundles.items():
            trades[tx_hash] = parse_transaction(events, tx_hash)
            transaction_data[tx_hash] = self.bal.web3.eth.get_transaction(tx_hash)

        relevant_transactions = {k: v for k, v in transaction_data.items() if v["from"] == account}

        breakpoint()

        return Orders(orders=[])

    async def get_all_markets(self, *args, **kwargs):
        """Get all markets.

        :return: The markets.
        """
        del args, kwargs
        raise NotImplementedError

    async def subscribe(self, *args, **kwargs):
        """Subscribe to the order book.

        :return: The order book.
        """
        del args, kwargs
        raise NotImplementedError

    async def close(self):
        """Close the connection.

        :return: None
        """
        return

    async def fetch_balance(self, *args, **kwargs):
        """Fetch the balance.

        :return: The balance.
        """
        del args

        mc = self.bal.mc
        mc.reset()
        use_external_address = kwargs.get("address", None)
        address_to_check = use_external_address or self.account.address
        self.logger.info(
            f"Checking balance for {address_to_check} with for tokens {LEDGER_TO_TOKEN_LIST[self.ledger_id]}"
        )
        for token_address in LEDGER_TO_TOKEN_LIST[self.ledger_id]:
            contract = self.bal.erc20GetContract(token_address)
            mc.addCall(
                token_address,
                contract.abi,
                "balanceOf",
                args=[address_to_check],
            )
        balance_data = mc.execute()
        native = self.bal.web3.eth.get_balance(address_to_check)

        return Balances(
            balances=[
                self._from_decimals_amt_to_token(token_address, balance[0])
                for token_address, balance in zip(LEDGER_TO_TOKEN_LIST[self.ledger_id], balance_data[0], strict=False)
            ]
            + [
                Balance(
                    asset_id=LEDGER_TO_NATIVE_SYMBOL[self.ledger_id],
                    free=self.bal.web3.from_wei(native, "ether"),
                    total=self.bal.web3.from_wei(native, "ether"),
                    is_native=True,
                    used=0,
                )
            ]
        )

    @cache
    def get_token(self, address):
<<<<<<< HEAD
        """Get the token from the address."""
        if address not in self.tokens:
            # We retrieve the token from the balancer contract.
            contract = self.bal.erc20GetContract(address)
            name = contract.functions.name().call()
            symbol = contract.functions.symbol().call()
            decimals = contract.functions.decimals().call()
            self.tokens[address] = Erc20Token(
=======
        """
        Get the token from the address.
        """
        # We check if the token is already in the raw token data.
        if address in self.tokens:
            return self.tokens[address]
        if address in self.raw_token_data:
            token_data = self.raw_token_data[address]
            token = Erc20Token(
>>>>>>> c7a618c9
                address=address,
                symbol=token_data["symbol"],
                name=token_data["name"],
                decimals=token_data["decimals"],
            )
<<<<<<< HEAD
        return self.tokens[address]
=======
            self.tokens[address] = token
            return self.get_token(address)
        # We retrieve the token from the balancer contract.
        contract = self.bal.erc20GetContract(address)
        name = contract.functions.name().call()
        symbol = contract.functions.symbol().call()
        decimals = contract.functions.decimals().call()
        self.tokens[address] = Erc20Token(
            address=address,
            name=name,
            symbol=symbol,
            decimals=decimals,
        )
        return self.get_token(address)
>>>>>>> c7a618c9

    def _from_decimals_amt_to_token(self, address, balance):
        """Convert the balance to a token balance."""
        token = self.get_token(address)
        return Balance(
            asset_id=token.symbol,
            contract_address=token.address,
            free=token.to_human(balance),
            used=0,
            total=token.to_human(balance),
            is_native=False,
        )<|MERGE_RESOLUTION|>--- conflicted
+++ resolved
@@ -12,13 +12,10 @@
 
 # pylint: disable=R0914,R0902,R0912
 # ruff: noqa: PLR0914,PLR0915
-<<<<<<< HEAD
 from datetime import UTC, datetime
-=======
 from datetime import datetime, timezone
 from functools import cache
 from collections import defaultdict
->>>>>>> c7a618c9
 
 import web3
 from balpy import balpy
@@ -82,26 +79,20 @@
     MAINNET = "mainnet"
     OPTIMISM = "optimism"
     BASE = "base"
-<<<<<<< HEAD
     MODE = "mode"
-=======
     GNOSIS = "gnosis"
     ARBITRUM = "arbitrum"
     POLYGON = "polygon"
->>>>>>> c7a618c9
 
 
 LEDGER_IDS_CHAIN_NAMES = {
     SupportedLedgers.OPTIMISM: SupportedBalancerDeployments.OPTIMISM,
     SupportedLedgers.ETHEREUM: SupportedBalancerDeployments.MAINNET,
     SupportedLedgers.BASE: SupportedBalancerDeployments.BASE,
-<<<<<<< HEAD
     SupportedLedgers.MODE: SupportedBalancerDeployments.MODE,
-=======
     SupportedLedgers.GNOSIS: SupportedBalancerDeployments.GNOSIS,
     SupportedLedgers.ARBITRUM: SupportedBalancerDeployments.ARBITRUM,
     SupportedLedgers.POLYGON_POS: SupportedBalancerDeployments.POLYGON,
->>>>>>> c7a618c9
 }
 
 WHITELISTED_POOLS = {
@@ -132,17 +123,14 @@
 
 LEDGER_TO_STABLECOINS = {
     SupportedLedgers.ETHEREUM: [
-<<<<<<< HEAD
         "0x6b175474e89094c44da98b954eedeac495271d0f", # DAI,
         "0xa0b86991c6218b36c1d19d4a2e9eb0ce3606eb48"  # USDC
-=======
         "0x6b175474e89094c44da98b954eedeac495271d0f",  # DAI
         "0xa0b86991c6218b36c1d19d4a2e9eb0ce3606eb48",  # USDC
     ],
     SupportedLedgers.OPTIMISM: [
         "0xda10009cbd5d07dd0cecc66161fc93d7c9000da1",  #
         "0x94b008aa00579c1307b0ef2c499ad98a8ce58e58",  # USDT
->>>>>>> c7a618c9
     ],
     SupportedLedgers.BASE: [
         "0x833589fcd6edb6e08f4c7c32d4f71b54bda02913",  # USDC
@@ -264,12 +252,8 @@
 
     def __init__(self, key_path: str, ledger_id: str, rpc_url: str, etherscan_api_key: str, **kwargs):  # pylint: disable=super-init-not-called
         if SupportedLedgers(ledger_id) not in LEDGER_IDS_CHAIN_NAMES:
-<<<<<<< HEAD
             msg = "Chain name not provided to BalancerClient"
-            raise ConfigurationError(msg)
-=======
             raise ConfigurationError(f"Incorrect chain name `{ledger_id}` provided to BalancerClient")
->>>>>>> c7a618c9
 
         self.ledger_id = SupportedLedgers(ledger_id)
         self.balancer_deployment = LEDGER_IDS_CHAIN_NAMES[self.ledger_id]
@@ -424,70 +408,10 @@
         )
         prices = {price["address"]: price["price"] for price in prices}
         for token_address in LEDGER_TO_TOKEN_LIST[self.ledger_id]:
-<<<<<<< HEAD
-            token = self.tokens[token_address]
-            if token_address in LEDGER_TO_STABLECOINS[self.ledger_id]:
-                stable_address = next(f for f in LEDGER_TO_STABLECOINS[self.ledger_id] if f != token_address)
-            else:
-                stable_address = LEDGER_TO_STABLECOINS[self.ledger_id][0]
-
-            stable_token = self.get_token(stable_address)
-            symbol = f"{token.address}/{stable_address}"
-
-            try:
-                ask_price = 1 / float(
-                    self.get_price(
-                        amount=DEFAULT_AMOUNT_USD,
-                        output_token_address=token_address,
-                        input_token_address=stable_address,
-                    )
-                )
-                buy_amount = DEFAULT_AMOUNT_USD / ask_price
-
-                bid_price = 1 / float(
-                    1
-                    / self.get_price(
-                        amount=buy_amount, output_token_address=stable_address, input_token_address=token_address
-                    )
-                )
-                timestamp = datetime.now(tz=UTC)
-
-                ticker = Ticker(
-                    symbol=symbol,
-                    high=ask_price,
-                    low=bid_price,
-                    ask=ask_price,
-                    bid=bid_price,
-                    timestamp=int(timestamp.timestamp()),
-                    datetime=timestamp.isoformat(),
-                )
-                self.tickers[symbol] = ticker
-            except (ZeroDivisionError, decimal.DivisionByZero) as exc:
-                self.logger.debug(exc)
-                self.logger.info(f"Error querying {symbol} SOR: {traceback.format_exc()}")
-        # We also get a price of the wrapper token.
-        wrapper_token = self.tokens[LEDGER_TO_WRAPPER[self.ledger_id]]
-        symbol = f"{LEDGER_TO_NATIVE_SYMBOL[self.ledger_id]}/{self.tokens[stable_address].address}"
-        try:
-            ask_price = float(
-                self.get_price(
-                    amount=DEFAULT_AMOUNT_USD,
-                    output_token_address=wrapper_token.address,
-                    input_token_address=stable_address,
-                )
-            )
-
-            bid_price = self.get_price(
-                amount=buy_amount, output_token_address=stable_address, input_token_address=wrapper_token.address
-            )
-            timestamp = datetime.now(tz=UTC)
-
-=======
             token = self.get_token(token_address)
             symbol = f"{token.symbol}/USD"
             usd_price = prices[token.address.lower()]
             timestamp = datetime.now(tz=timezone.utc)
->>>>>>> c7a618c9
             ticker = Ticker(
                 symbol=symbol,
                 asset_a=token.symbol,
@@ -500,30 +424,7 @@
                 datetime=timestamp.isoformat(),
             )
             self.tickers[symbol] = ticker
-<<<<<<< HEAD
-        except (ZeroDivisionError, decimal.DivisionByZero) as exc:
-            self.logger.exception(exc)
-            self.logger.exception(f"Error querying {symbol} SOR: {traceback.format_exc()}")
-        return Tickers(tickers=list(self.tickers.values()))
-=======
-        # We also get a price of the wrapper token.
-        symbol = f"{LEDGER_TO_NATIVE_SYMBOL[self.ledger_id]}/USD"
-        usd_price = prices[LEDGER_TO_WRAPPER[self.ledger_id].lower()]
-        timestamp = datetime.now(tz=timezone.utc)
-        ticker = Ticker(
-            symbol=symbol,
-            asset_a=LEDGER_TO_NATIVE_SYMBOL[self.ledger_id],
-            asset_b="USD",
-            high=usd_price,
-            low=usd_price,
-            ask=usd_price,
-            bid=usd_price,
-            timestamp=int(timestamp.timestamp()),
-            datetime=timestamp.isoformat(),
-        )
-        self.tickers[symbol] = ticker
         return Tickers(tickers=list(ticker for ticker in self.tickers.values()))
->>>>>>> c7a618c9
 
     def get_params_for_swap(self, input_token_address, output_token_address, input_amount, is_buy=False):
         """Given the data, we get the params for the swap from the balancer exchange."""
@@ -1024,7 +925,6 @@
 
     @cache
     def get_token(self, address):
-<<<<<<< HEAD
         """Get the token from the address."""
         if address not in self.tokens:
             # We retrieve the token from the balancer contract.
@@ -1033,25 +933,17 @@
             symbol = contract.functions.symbol().call()
             decimals = contract.functions.decimals().call()
             self.tokens[address] = Erc20Token(
-=======
-        """
-        Get the token from the address.
-        """
         # We check if the token is already in the raw token data.
         if address in self.tokens:
             return self.tokens[address]
         if address in self.raw_token_data:
             token_data = self.raw_token_data[address]
             token = Erc20Token(
->>>>>>> c7a618c9
                 address=address,
                 symbol=token_data["symbol"],
                 name=token_data["name"],
                 decimals=token_data["decimals"],
             )
-<<<<<<< HEAD
-        return self.tokens[address]
-=======
             self.tokens[address] = token
             return self.get_token(address)
         # We retrieve the token from the balancer contract.
@@ -1066,7 +958,6 @@
             decimals=decimals,
         )
         return self.get_token(address)
->>>>>>> c7a618c9
 
     def _from_decimals_amt_to_token(self, address, balance):
         """Convert the balance to a token balance."""
