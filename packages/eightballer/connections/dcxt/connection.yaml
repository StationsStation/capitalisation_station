name: dcxt
author: eightballer
version: 0.1.0
type: connection
description: A connection inspired by CCXT, but for DeFi protocols. Allows for agent
  native access to DeFi protocols such as Balancer, Lyra, and HundredX. Enables agents
  to interact with DeFi protocols in a standardized way.
license: Apache-2.0
aea_version: '>=1.0.0, <2.0.0'
fingerprint:
  __init__.py: bafybeihdcbemj3a5xi4phi3am7xht5c4zdsd5rtqmxsg5bppt4jgio6ygm
  cli.py: bafybeien63b5czy7ulmar3dqytdo54y272o7m6rcoouqyqhzh2icpl2bym
  connection.py: bafybeiclibxq6iqw2zospcttqr5lzgpi7ughn3jiks5i362fsbx2dicrgi
  custom.py: bafybeieis6fefh5vyuzi3q6bxlc4jxr5fgk4dhwrjd5v2xw6q4vogjgy44
  dcxt/__init__.py: bafybeifz4zjfv4rdari3p2n7eduudifuv4lnzu7lxdcpk4qsgvjrdt3exi
  dcxt/balancer.py: bafybeifu2vih7xzymw374rejhiwaornoet2e4omur7rwkvo2zg33do7ifm
<<<<<<< HEAD
  dcxt/cowswap.py: bafybeieotyd4jyk36s64isog6xk252v4efmzw3se4aut5qgtgtwrglad7a
=======
  dcxt/cowswap.py: bafybeibvpyhtdg324pwnau2fucd22ifttvf2adzdl5j2esdxrjtrwnqbne
>>>>>>> 1e546b1b
  dcxt/data/__init__.py: bafybeiazzyf5llflmu6wrc2zzmwy6aabilr74g5gq2kkr5dxvtug55jy3a
  dcxt/data/balancer/base.json: bafybeih6nx7ti2df2kahkvqss565ggakozxurn5l4fj27xffhns57ldusm
  dcxt/data/balancer/mainnet.json: bafybeib6f3o4njfm7a2krxk5tftqkillcmsijve5br25tjqygwzpyvzfyu
  dcxt/data/balancer/mode.json: bafybeigiqdurylh67jhysjbfyhfnz7lyjmmw7mh4iojdoq6oswd4fkx4kq
  dcxt/data/balancer/optimism.json: bafybeidgfy6syyullxoviirhlgbsflseamuuckf6o3hvwjfq6pu5yon6jq
<<<<<<< HEAD
  dcxt/data/nabla/config.json: bafybeigkhrmzzrkn6ir5yvgm5ep6vtftjhptgfvlqpshnx5adddnlz6gqe
  dcxt/data/token_list.json: bafybeibbvcug2yhgbexhsv3p5wye3uzyvbqgyquph735lnop2q2pw2y7gu
  dcxt/data/tokens.py: bafybeihl4w2zvt2axcbmznrzbh6rwwbylsbut2sn2s5hlm5iippsae3t5a
  dcxt/defi_exchange.py: bafybeicpoxgwpouv4vyhkcttjfrbmwgh4qij7q47nhc4jqq4diklbmss5q
  dcxt/derive.py: bafybeid5wuqwatismfnqcxkyrpv6x2lmkmwswewygatlv2qepngr554j3m
  dcxt/exceptions.py: bafybeihymrq5zu5z5ybcfavbp73ixrqyfk2bwjr33uexvejl3jb5z7hz7q
  dcxt/nabla.py: bafybeicu4njjn4636yvxoszaknno37sj5np5vve4dzbuz6zyq5adt4yjqe
=======
  dcxt/data/token_list.json: bafybeigpellpcosezbit7fj4akvc6bxfdvexszm3rcqc7zzodsoa3zztam
  dcxt/data/tokens.py: bafybeicos7nvfvndtdlpr4sfe7coqxr6zue7f6yaqoon2ga7fiixqttebe
  dcxt/defi_exchange.py: bafybeid7yoku3wxtfd7s2qeoxqbuqrg3w37y4ehkgke7syovz4jewpbfy4
  dcxt/derive.py: bafybeighav46lcfbb7uvd4fantnctbiiq2mf5x3kjyhdj6mqxopj7j4l74
  dcxt/exceptions.py: bafybeiep6fswgvtn5cxn4y5u2b24fbuu6bszs6tdfn6rxzrh2aeae73lri
>>>>>>> 1e546b1b
  dcxt/one_inch.py: bafybeia5m74cehzra6wxy466wmt2tjr3eyea4uhi7b2gcbdkb345kvvssq
  erc_20/__init__.py: bafybeiax2knfjzzcghsdbwvneepv5viij4vzt4x7c3ze2is57q3pdyypiq
  erc_20/build/erc_20.json: bafybeigq7y6pgsnh4yfwngmlq73udgdtqydeya5qriir3lbj3ftj76277e
  erc_20/contract.py: bafybeichsry2ajfr4okg5yjolqnvaofhupcxyr2kgy3uq4dpfolz25pbpa
  exchange.py: bafybeih3asaxnt2zokz25khfl5pjr24huth3g5j45psdhzky6ztozleb7y
  interfaces/__init__.py: bafybeieilhpbmbywcckv7wqjahnrkfnjj55fb6rdpuexk2rvmran5yqdhe
<<<<<<< HEAD
  interfaces/approvals.py: bafybeigangiqcnjnjiqp4y4y4o5qywy4qvyikrjd5z5d7ox3xnlxtv6fva
  interfaces/asset_bridging.py: bafybeie4zkewgzag6ohmthrxk6xdpmhyv27nm6klmsqn2wscxcz5suc53m
=======
  interfaces/approvals.py: bafybeihfetz3mim4quwllpuu335qs3igjkdizlbhnzgr3g3oondlhxrc2a
  interfaces/asset_bridging.py: bafybeig2ivbyufwhpae3nqf4alsjg4ukyt3ino2zroynd5wa7dhf47vpyy
>>>>>>> 1e546b1b
  interfaces/balance.py: bafybeibobms6f5jask25atzlfmz2uqs3jmdz3ims6qofzqjl3bo4xctcnq
  interfaces/interface.py: bafybeihhmn4kfa7xyi7grasmoxrgxldkipmhw3mgr42wrpxxb5svwyexcm
  interfaces/interface_base.py: bafybeieukreeo37tdnnss7xv2sbwkhhshkomsauwvqy5gop4xfpxf3jx6y
  interfaces/market.py: bafybeia3jb74cyyj6nxobkyrvhzzi66eky5r2smtur6wnwalvzsmonm77y
  interfaces/ohlcv.py: bafybeifok6ch2mzpn5qzkyykroozrjrswosrlznxgnakn76librey76ufa
  interfaces/order.py: bafybeihuc7tocccazf4bwuyymmati6rweqjqd3w5tns6dmler7wlj4ozmu
  interfaces/order_book.py: bafybeidfvpunblqq7buuww42wlhmjlgmcgp2scb2geng4shkb3hg2k3aqu
  interfaces/position.py: bafybeidptjspw3yu642sy224ix2qvtwiuslkizqpj5fhxtlq33durbo6m4
  interfaces/spot_asset.py: bafybeiapvhgxyfufnk5iuleoznzxcugc3g6wnjqrliokc4ikmsulekba6q
  interfaces/ticker.py: bafybeib4xkryq3uquerbohiuhukpy7bx6dobwn7xfsjcpiaefsm4vv42fm
  tests/__init__.py: bafybeicug4hqjwqouaw5lzpuslmictaew5vgkby54p5i5jbi2iyww6y3vm
  tests/balancer/__init__.py: bafybeicug4hqjwqouaw5lzpuslmictaew5vgkby54p5i5jbi2iyww6y3vm
  tests/balancer/test_balancer.py: bafybeia2btocoexcjx4eqsk7ayliuoadzuu3ak7xpy4vfgeowcootn6jrq
  tests/data/key: bafybeihktosk7henp5cfxenmpi757ndi5rf43fekt3alurkmkz5kysqdci
  tests/protocols/__init__.py: bafybeicug4hqjwqouaw5lzpuslmictaew5vgkby54p5i5jbi2iyww6y3vm
  tests/protocols/test_asset_bridging.py: bafybeid3d2aaoyd2m5cmrg5m2njnks2bedahxo4eqahlsjlqc5pnmhvvuy
  tests/protocols/test_balances.py: bafybeicvgneglamersers5lcle6vq2linjbpb5u6xmakaszzsxpy7ulwdu
  tests/protocols/test_market.py: bafybeietvfijv7xz4tza57w6anslcldfdgqpkdbvh2dfwjqmu5x6yiwqgy
  tests/protocols/test_ohlcv_interface.py: bafybeicxxi4amnjefoqovuthc5wskixiplhtc53eetox33solmkhf34gi4
  tests/protocols/test_order_interface.py: bafybeihzo7edgdatckqslk53yg4kltdqfwc5xn7dbadapqol6ybxg7xp3e
  tests/protocols/test_positions_interface.py: bafybeidtwlw4scoskt4lh7ewfkhvg6mrldobco7smoo5df7o252wm2fj7i
  tests/protocols/test_spot_asset_interface.py: bafybeihjr2mroxziwt75xraypil5bkkuftr7ahiso6qgxtpszeh3k66j5q
  tests/protocols/test_tickers.py: bafybeigt44ddsikg6oo5kdqaqjjjmb34vn32qrpgrzqxrarkiqzz7jqo3q
  tests/test_dcxt_connection.py: bafybeie6goq6henkxkpvbtvtytlto4hcc2u424vvm6pjloulr2tjp24rmi
  utils.py: bafybeic7n4jpmcxeotiovy3mxvqq4upwqm3lmxxtcvofk3e322ruvb4e7a
fingerprint_ignore_patterns: []
connections: []
restricted_to_protocols:
- eightballer/balances:0.1.0
- eightballer/markets:0.1.0
- eightballer/ohlcv:0.1.0
- eightballer/order_book:0.1.0
- eightballer/orders:0.1.0
- eightballer/positions:0.1.0
- eightballer/spot_asset:0.1.0
- eightballer/tickers:0.1.0
- eightballer/approvals:0.1.0
- zarathustra/asset_bridging:0.1.0
protocols:
- eightballer/balances:0.1.0:bafybeielsp5qqemr6ltiebd67oj2jdyvkx6mcwyvs46gvd7lvmwaoajyhy
- zarathustra/asset_bridging:0.1.0:bafybeietwg5egxy2slyrxgarhilcqcbkkiwgvjgdn22z63ef3c7rhldb54
- eightballer/default:0.1.0:bafybeickzbjjhatxl2a5gq3qr2taczznuw7co7w7et33gtb3hagx2wlesy
- eightballer/markets:0.1.0:bafybeiapjxnkmx6r5hr7ogdggi3dlospg2igx3go4aoprobbtdc72dfoq4
- eightballer/approvals:0.1.0:bafybeie7z3qdnfifpjddzutmdg3p52uskt7admpan4ucmrijazbmpc7usa
- eightballer/ohlcv:0.1.0:bafybeigwyeqxnrh3jtfds7y476msgdyalnmlwovyz2g3fuvbepdepquo2i
- eightballer/order_book:0.1.0:bafybeiffebyryitykzu7sikddqwmlhrfau2tdohbuuelhojheodoficcqa
- eightballer/orders:0.1.0:bafybeiekzeqhuos56tbvex45dd4ciqbi363dcnxv7ks54f3wrq7gqefvtu
- eightballer/positions:0.1.0:bafybeibcijk2ge6qbsdlm4gua6vhdo6vjeyknmcrzqwpsg5d2ikviplmoi
- eightballer/spot_asset:0.1.0:bafybeiawis7yf4yvno4vz6yxpommordi7vqesisn4rcloiq6c4ro25wtdq
- eightballer/tickers:0.1.0:bafybeidyw4zdmurzeuvrdsdgv2na4wafcozefj6faosrssubolylcq3r6q
class_name: DcxtConnection
config:
  exchanges:
  - name: balancer
    key_path: ethereum_private_key.txt
    wallet: null
    ledger_id: ethereum
    rpc_url: https://eth.drpc.org
    etherscan_api_key: YOUR_ETHERSCAN_API_KEY
  - name: balancer
    key_path: ethereum_private_key.txt
    wallet: null
    ledger_id: optimism
    rpc_url: https://mainnet.optimism.io
    etherscan_api_key: YOUR_ETHERSCAN_API_KEY
  - name: balancer
    key_path: ethereum_private_key.txt
    wallet: null
    ledger_id: base
    rpc_url: https://base-mainnet.public.blastapi.io
    etherscan_api_key: YOUR_ETHERSCAN_API_KEY
  - name: balancer
    key_path: ethereum_private_key.txt
    wallet: null
    ledger_id: mode
    rpc_url: https://1rpc.io/mode
    etherscan_api_key: YOUR_ETHERSCAN_API_KEY
  - name: balancer
    key_path: ethereum_private_key.txt
    wallet: null
    ledger_id: gnosis
    rpc_url: https://gnosis-pokt.nodies.app
    etherscan_api_key: YOUR_ETHERSCAN_API_KEY
  - name: balancer
    key_path: ethereum_private_key.txt
    wallet: null
    ledger_id: arbitrum
    rpc_url: https://endpoints.omniatech.io/v1/arbitrum/one/public
    etherscan_api_key: YOUR_ETHERSCAN_API_KEY
  - name: balancer
    key_path: ethereum_private_key.txt
    wallet: null
    ledger_id: optimism
    rpc_url: https://mainnet.optimism.io
    etherscan_api_key: YOUR_ETHERSCAN_API_KEY
  - name: one_inch
    key_path: ethereum_private_key.txt
    wallet: null
    ledger_id: ethereum
    rpc_url: https://eth.drpc.org
    api_key: YOUR_1INCH_API_KEY
  - name: cowswap
    key_path: ethereum_private_key.txt
    wallet: null
    ledger_id: ethereum
    rpc_url: https://eth.drpc.org
  target_skill_id: null
excluded_protocols: []
dependencies:
  dateparser:
    version: '>=1.1.1'
  derive_client:
    version: '>=0.2.9'
  web3:
    version: '>=5.0.0'
  open-aea-ledger-ethereum: {}
  open-balpy: {}
  open-multicaller: {}
is_abstract: false<|MERGE_RESOLUTION|>--- conflicted
+++ resolved
@@ -2,11 +2,12 @@
 author: eightballer
 version: 0.1.0
 type: connection
-description: A connection inspired by CCXT, but for DeFi protocols. Allows for agent
+description:
+  A connection inspired by CCXT, but for DeFi protocols. Allows for agent
   native access to DeFi protocols such as Balancer, Lyra, and HundredX. Enables agents
   to interact with DeFi protocols in a standardized way.
 license: Apache-2.0
-aea_version: '>=1.0.0, <2.0.0'
+aea_version: ">=1.0.0, <2.0.0"
 fingerprint:
   __init__.py: bafybeihdcbemj3a5xi4phi3am7xht5c4zdsd5rtqmxsg5bppt4jgio6ygm
   cli.py: bafybeien63b5czy7ulmar3dqytdo54y272o7m6rcoouqyqhzh2icpl2bym
@@ -14,17 +15,12 @@
   custom.py: bafybeieis6fefh5vyuzi3q6bxlc4jxr5fgk4dhwrjd5v2xw6q4vogjgy44
   dcxt/__init__.py: bafybeifz4zjfv4rdari3p2n7eduudifuv4lnzu7lxdcpk4qsgvjrdt3exi
   dcxt/balancer.py: bafybeifu2vih7xzymw374rejhiwaornoet2e4omur7rwkvo2zg33do7ifm
-<<<<<<< HEAD
   dcxt/cowswap.py: bafybeieotyd4jyk36s64isog6xk252v4efmzw3se4aut5qgtgtwrglad7a
-=======
-  dcxt/cowswap.py: bafybeibvpyhtdg324pwnau2fucd22ifttvf2adzdl5j2esdxrjtrwnqbne
->>>>>>> 1e546b1b
   dcxt/data/__init__.py: bafybeiazzyf5llflmu6wrc2zzmwy6aabilr74g5gq2kkr5dxvtug55jy3a
   dcxt/data/balancer/base.json: bafybeih6nx7ti2df2kahkvqss565ggakozxurn5l4fj27xffhns57ldusm
   dcxt/data/balancer/mainnet.json: bafybeib6f3o4njfm7a2krxk5tftqkillcmsijve5br25tjqygwzpyvzfyu
   dcxt/data/balancer/mode.json: bafybeigiqdurylh67jhysjbfyhfnz7lyjmmw7mh4iojdoq6oswd4fkx4kq
   dcxt/data/balancer/optimism.json: bafybeidgfy6syyullxoviirhlgbsflseamuuckf6o3hvwjfq6pu5yon6jq
-<<<<<<< HEAD
   dcxt/data/nabla/config.json: bafybeigkhrmzzrkn6ir5yvgm5ep6vtftjhptgfvlqpshnx5adddnlz6gqe
   dcxt/data/token_list.json: bafybeibbvcug2yhgbexhsv3p5wye3uzyvbqgyquph735lnop2q2pw2y7gu
   dcxt/data/tokens.py: bafybeihl4w2zvt2axcbmznrzbh6rwwbylsbut2sn2s5hlm5iippsae3t5a
@@ -32,26 +28,14 @@
   dcxt/derive.py: bafybeid5wuqwatismfnqcxkyrpv6x2lmkmwswewygatlv2qepngr554j3m
   dcxt/exceptions.py: bafybeihymrq5zu5z5ybcfavbp73ixrqyfk2bwjr33uexvejl3jb5z7hz7q
   dcxt/nabla.py: bafybeicu4njjn4636yvxoszaknno37sj5np5vve4dzbuz6zyq5adt4yjqe
-=======
-  dcxt/data/token_list.json: bafybeigpellpcosezbit7fj4akvc6bxfdvexszm3rcqc7zzodsoa3zztam
-  dcxt/data/tokens.py: bafybeicos7nvfvndtdlpr4sfe7coqxr6zue7f6yaqoon2ga7fiixqttebe
-  dcxt/defi_exchange.py: bafybeid7yoku3wxtfd7s2qeoxqbuqrg3w37y4ehkgke7syovz4jewpbfy4
-  dcxt/derive.py: bafybeighav46lcfbb7uvd4fantnctbiiq2mf5x3kjyhdj6mqxopj7j4l74
-  dcxt/exceptions.py: bafybeiep6fswgvtn5cxn4y5u2b24fbuu6bszs6tdfn6rxzrh2aeae73lri
->>>>>>> 1e546b1b
   dcxt/one_inch.py: bafybeia5m74cehzra6wxy466wmt2tjr3eyea4uhi7b2gcbdkb345kvvssq
   erc_20/__init__.py: bafybeiax2knfjzzcghsdbwvneepv5viij4vzt4x7c3ze2is57q3pdyypiq
   erc_20/build/erc_20.json: bafybeigq7y6pgsnh4yfwngmlq73udgdtqydeya5qriir3lbj3ftj76277e
   erc_20/contract.py: bafybeichsry2ajfr4okg5yjolqnvaofhupcxyr2kgy3uq4dpfolz25pbpa
   exchange.py: bafybeih3asaxnt2zokz25khfl5pjr24huth3g5j45psdhzky6ztozleb7y
   interfaces/__init__.py: bafybeieilhpbmbywcckv7wqjahnrkfnjj55fb6rdpuexk2rvmran5yqdhe
-<<<<<<< HEAD
   interfaces/approvals.py: bafybeigangiqcnjnjiqp4y4y4o5qywy4qvyikrjd5z5d7ox3xnlxtv6fva
   interfaces/asset_bridging.py: bafybeie4zkewgzag6ohmthrxk6xdpmhyv27nm6klmsqn2wscxcz5suc53m
-=======
-  interfaces/approvals.py: bafybeihfetz3mim4quwllpuu335qs3igjkdizlbhnzgr3g3oondlhxrc2a
-  interfaces/asset_bridging.py: bafybeig2ivbyufwhpae3nqf4alsjg4ukyt3ino2zroynd5wa7dhf47vpyy
->>>>>>> 1e546b1b
   interfaces/balance.py: bafybeibobms6f5jask25atzlfmz2uqs3jmdz3ims6qofzqjl3bo4xctcnq
   interfaces/interface.py: bafybeihhmn4kfa7xyi7grasmoxrgxldkipmhw3mgr42wrpxxb5svwyexcm
   interfaces/interface_base.py: bafybeieukreeo37tdnnss7xv2sbwkhhshkomsauwvqy5gop4xfpxf3jx6y
@@ -80,93 +64,93 @@
 fingerprint_ignore_patterns: []
 connections: []
 restricted_to_protocols:
-- eightballer/balances:0.1.0
-- eightballer/markets:0.1.0
-- eightballer/ohlcv:0.1.0
-- eightballer/order_book:0.1.0
-- eightballer/orders:0.1.0
-- eightballer/positions:0.1.0
-- eightballer/spot_asset:0.1.0
-- eightballer/tickers:0.1.0
-- eightballer/approvals:0.1.0
-- zarathustra/asset_bridging:0.1.0
+  - eightballer/balances:0.1.0
+  - eightballer/markets:0.1.0
+  - eightballer/ohlcv:0.1.0
+  - eightballer/order_book:0.1.0
+  - eightballer/orders:0.1.0
+  - eightballer/positions:0.1.0
+  - eightballer/spot_asset:0.1.0
+  - eightballer/tickers:0.1.0
+  - eightballer/approvals:0.1.0
+  - zarathustra/asset_bridging:0.1.0
 protocols:
-- eightballer/balances:0.1.0:bafybeielsp5qqemr6ltiebd67oj2jdyvkx6mcwyvs46gvd7lvmwaoajyhy
-- zarathustra/asset_bridging:0.1.0:bafybeietwg5egxy2slyrxgarhilcqcbkkiwgvjgdn22z63ef3c7rhldb54
-- eightballer/default:0.1.0:bafybeickzbjjhatxl2a5gq3qr2taczznuw7co7w7et33gtb3hagx2wlesy
-- eightballer/markets:0.1.0:bafybeiapjxnkmx6r5hr7ogdggi3dlospg2igx3go4aoprobbtdc72dfoq4
-- eightballer/approvals:0.1.0:bafybeie7z3qdnfifpjddzutmdg3p52uskt7admpan4ucmrijazbmpc7usa
-- eightballer/ohlcv:0.1.0:bafybeigwyeqxnrh3jtfds7y476msgdyalnmlwovyz2g3fuvbepdepquo2i
-- eightballer/order_book:0.1.0:bafybeiffebyryitykzu7sikddqwmlhrfau2tdohbuuelhojheodoficcqa
-- eightballer/orders:0.1.0:bafybeiekzeqhuos56tbvex45dd4ciqbi363dcnxv7ks54f3wrq7gqefvtu
-- eightballer/positions:0.1.0:bafybeibcijk2ge6qbsdlm4gua6vhdo6vjeyknmcrzqwpsg5d2ikviplmoi
-- eightballer/spot_asset:0.1.0:bafybeiawis7yf4yvno4vz6yxpommordi7vqesisn4rcloiq6c4ro25wtdq
-- eightballer/tickers:0.1.0:bafybeidyw4zdmurzeuvrdsdgv2na4wafcozefj6faosrssubolylcq3r6q
+  - eightballer/balances:0.1.0:bafybeielsp5qqemr6ltiebd67oj2jdyvkx6mcwyvs46gvd7lvmwaoajyhy
+  - zarathustra/asset_bridging:0.1.0:bafybeietwg5egxy2slyrxgarhilcqcbkkiwgvjgdn22z63ef3c7rhldb54
+  - eightballer/default:0.1.0:bafybeickzbjjhatxl2a5gq3qr2taczznuw7co7w7et33gtb3hagx2wlesy
+  - eightballer/markets:0.1.0:bafybeiapjxnkmx6r5hr7ogdggi3dlospg2igx3go4aoprobbtdc72dfoq4
+  - eightballer/approvals:0.1.0:bafybeie7z3qdnfifpjddzutmdg3p52uskt7admpan4ucmrijazbmpc7usa
+  - eightballer/ohlcv:0.1.0:bafybeigwyeqxnrh3jtfds7y476msgdyalnmlwovyz2g3fuvbepdepquo2i
+  - eightballer/order_book:0.1.0:bafybeiffebyryitykzu7sikddqwmlhrfau2tdohbuuelhojheodoficcqa
+  - eightballer/orders:0.1.0:bafybeiekzeqhuos56tbvex45dd4ciqbi363dcnxv7ks54f3wrq7gqefvtu
+  - eightballer/positions:0.1.0:bafybeibcijk2ge6qbsdlm4gua6vhdo6vjeyknmcrzqwpsg5d2ikviplmoi
+  - eightballer/spot_asset:0.1.0:bafybeiawis7yf4yvno4vz6yxpommordi7vqesisn4rcloiq6c4ro25wtdq
+  - eightballer/tickers:0.1.0:bafybeidyw4zdmurzeuvrdsdgv2na4wafcozefj6faosrssubolylcq3r6q
 class_name: DcxtConnection
 config:
   exchanges:
-  - name: balancer
-    key_path: ethereum_private_key.txt
-    wallet: null
-    ledger_id: ethereum
-    rpc_url: https://eth.drpc.org
-    etherscan_api_key: YOUR_ETHERSCAN_API_KEY
-  - name: balancer
-    key_path: ethereum_private_key.txt
-    wallet: null
-    ledger_id: optimism
-    rpc_url: https://mainnet.optimism.io
-    etherscan_api_key: YOUR_ETHERSCAN_API_KEY
-  - name: balancer
-    key_path: ethereum_private_key.txt
-    wallet: null
-    ledger_id: base
-    rpc_url: https://base-mainnet.public.blastapi.io
-    etherscan_api_key: YOUR_ETHERSCAN_API_KEY
-  - name: balancer
-    key_path: ethereum_private_key.txt
-    wallet: null
-    ledger_id: mode
-    rpc_url: https://1rpc.io/mode
-    etherscan_api_key: YOUR_ETHERSCAN_API_KEY
-  - name: balancer
-    key_path: ethereum_private_key.txt
-    wallet: null
-    ledger_id: gnosis
-    rpc_url: https://gnosis-pokt.nodies.app
-    etherscan_api_key: YOUR_ETHERSCAN_API_KEY
-  - name: balancer
-    key_path: ethereum_private_key.txt
-    wallet: null
-    ledger_id: arbitrum
-    rpc_url: https://endpoints.omniatech.io/v1/arbitrum/one/public
-    etherscan_api_key: YOUR_ETHERSCAN_API_KEY
-  - name: balancer
-    key_path: ethereum_private_key.txt
-    wallet: null
-    ledger_id: optimism
-    rpc_url: https://mainnet.optimism.io
-    etherscan_api_key: YOUR_ETHERSCAN_API_KEY
-  - name: one_inch
-    key_path: ethereum_private_key.txt
-    wallet: null
-    ledger_id: ethereum
-    rpc_url: https://eth.drpc.org
-    api_key: YOUR_1INCH_API_KEY
-  - name: cowswap
-    key_path: ethereum_private_key.txt
-    wallet: null
-    ledger_id: ethereum
-    rpc_url: https://eth.drpc.org
+    - name: balancer
+      key_path: ethereum_private_key.txt
+      wallet: null
+      ledger_id: ethereum
+      rpc_url: https://eth.drpc.org
+      etherscan_api_key: YOUR_ETHERSCAN_API_KEY
+    - name: balancer
+      key_path: ethereum_private_key.txt
+      wallet: null
+      ledger_id: optimism
+      rpc_url: https://mainnet.optimism.io
+      etherscan_api_key: YOUR_ETHERSCAN_API_KEY
+    - name: balancer
+      key_path: ethereum_private_key.txt
+      wallet: null
+      ledger_id: base
+      rpc_url: https://base-mainnet.public.blastapi.io
+      etherscan_api_key: YOUR_ETHERSCAN_API_KEY
+    - name: balancer
+      key_path: ethereum_private_key.txt
+      wallet: null
+      ledger_id: mode
+      rpc_url: https://1rpc.io/mode
+      etherscan_api_key: YOUR_ETHERSCAN_API_KEY
+    - name: balancer
+      key_path: ethereum_private_key.txt
+      wallet: null
+      ledger_id: gnosis
+      rpc_url: https://gnosis-pokt.nodies.app
+      etherscan_api_key: YOUR_ETHERSCAN_API_KEY
+    - name: balancer
+      key_path: ethereum_private_key.txt
+      wallet: null
+      ledger_id: arbitrum
+      rpc_url: https://endpoints.omniatech.io/v1/arbitrum/one/public
+      etherscan_api_key: YOUR_ETHERSCAN_API_KEY
+    - name: balancer
+      key_path: ethereum_private_key.txt
+      wallet: null
+      ledger_id: optimism
+      rpc_url: https://mainnet.optimism.io
+      etherscan_api_key: YOUR_ETHERSCAN_API_KEY
+    - name: one_inch
+      key_path: ethereum_private_key.txt
+      wallet: null
+      ledger_id: ethereum
+      rpc_url: https://eth.drpc.org
+      api_key: YOUR_1INCH_API_KEY
+    - name: cowswap
+      key_path: ethereum_private_key.txt
+      wallet: null
+      ledger_id: ethereum
+      rpc_url: https://eth.drpc.org
   target_skill_id: null
 excluded_protocols: []
 dependencies:
   dateparser:
-    version: '>=1.1.1'
+    version: ">=1.1.1"
   derive_client:
-    version: '>=0.2.9'
+    version: ">=0.2.9"
   web3:
-    version: '>=5.0.0'
+    version: ">=5.0.0"
   open-aea-ledger-ethereum: {}
   open-balpy: {}
   open-multicaller: {}
