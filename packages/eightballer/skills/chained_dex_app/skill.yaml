--- conflicted
+++ resolved
@@ -4,7 +4,7 @@
 type: skill
 description: The scaffold skill is a scaffold for your own skill implementation.
 license: Apache-2.0
-aea_version: '>=1.0.0, <2.0.0'
+aea_version: ">=1.0.0, <2.0.0"
 fingerprint:
   __init__.py: bafybeiadapoomcxzwi3gf46tlbb2agwostxeuzxgl2ldjqkyjnne6ysb4a
   behaviours.py: bafybeidayenqw2n7sjecqafnmo4hpmadbnsscqwmjvj4ncmbs5ah3adw7e
@@ -18,20 +18,16 @@
 connections: []
 contracts: []
 protocols:
-- eightballer/balances:0.1.0:bafybeielsp5qqemr6ltiebd67oj2jdyvkx6mcwyvs46gvd7lvmwaoajyhy
-- eightballer/markets:0.1.0:bafybeiapjxnkmx6r5hr7ogdggi3dlospg2igx3go4aoprobbtdc72dfoq4
-- eightballer/orders:0.1.0:bafybeiekzeqhuos56tbvex45dd4ciqbi363dcnxv7ks54f3wrq7gqefvtu
-- eightballer/positions:0.1.0:bafybeibcijk2ge6qbsdlm4gua6vhdo6vjeyknmcrzqwpsg5d2ikviplmoi
-- eightballer/tickers:0.1.0:bafybeidyw4zdmurzeuvrdsdgv2na4wafcozefj6faosrssubolylcq3r6q
+  - eightballer/balances:0.1.0:bafybeielsp5qqemr6ltiebd67oj2jdyvkx6mcwyvs46gvd7lvmwaoajyhy
+  - eightballer/markets:0.1.0:bafybeiapjxnkmx6r5hr7ogdggi3dlospg2igx3go4aoprobbtdc72dfoq4
+  - eightballer/orders:0.1.0:bafybeiekzeqhuos56tbvex45dd4ciqbi363dcnxv7ks54f3wrq7gqefvtu
+  - eightballer/positions:0.1.0:bafybeibcijk2ge6qbsdlm4gua6vhdo6vjeyknmcrzqwpsg5d2ikviplmoi
+  - eightballer/tickers:0.1.0:bafybeidyw4zdmurzeuvrdsdgv2na4wafcozefj6faosrssubolylcq3r6q
 skills:
-<<<<<<< HEAD
-- eightballer/dex_data_retrieval:0.1.0:bafybeifnoxdtybos43kxvgcsswcdvbpaspzab7yucjdgka5hth33rcshfq
-=======
-- eightballer/dex_data_retrieval:0.1.0:bafybeih45mo525lzmowwms25wqwlriaqenagajurnhsvntbxku5f3vp4pa
->>>>>>> 1e546b1b
-- eightballer/abstract_round_abci:0.1.0:bafybeigd3jef57azx7fl3j2dey4eywuqppzpm2ngl3gxci63koqvjsm3re
-- eightballer/registration_abci:0.1.0:bafybeidkvlkqim2x73rcna3glejswwjm6weuidw4w54fg3ryem22uphi2y
-- eightballer/reset_pause_abci:0.1.0:bafybeicjjqievw6h27g43goga5birbmbebpugls3iv2zd2mtv2qvrjlitu
+  - eightballer/dex_data_retrieval:0.1.0:bafybeifnoxdtybos43kxvgcsswcdvbpaspzab7yucjdgka5hth33rcshfq
+  - eightballer/abstract_round_abci:0.1.0:bafybeigd3jef57azx7fl3j2dey4eywuqppzpm2ngl3gxci63koqvjsm3re
+  - eightballer/registration_abci:0.1.0:bafybeidkvlkqim2x73rcna3glejswwjm6weuidw4w54fg3ryem22uphi2y
+  - eightballer/reset_pause_abci:0.1.0:bafybeicjjqievw6h27g43goga5birbmbebpugls3iv2zd2mtv2qvrjlitu
 behaviours:
   main:
     args: {}
@@ -110,8 +106,8 @@
         enabled: true
         reporting_enabled: true
         exchange_ids:
-        - deribit
-        - binance
+          - deribit
+          - binance
         extra_kwargs: {}
         backoff: 1.0
         retries: 3
@@ -121,19 +117,19 @@
         chain_id: chain-c4daS1
         consensus_params:
           block:
-            max_bytes: '22020096'
-            max_gas: '-1'
-            time_iota_ms: '1000'
+            max_bytes: "22020096"
+            max_gas: "-1"
+            time_iota_ms: "1000"
           evidence:
-            max_age_duration: '172800000000000'
-            max_age_num_blocks: '100000'
-            max_bytes: '1048576'
+            max_age_duration: "172800000000000"
+            max_age_num_blocks: "100000"
+            max_bytes: "1048576"
           validator:
             pub_key_types:
-            - ed25519
+              - ed25519
           version: {}
-        genesis_time: '2022-05-20T16:00:21.735122717Z'
-        voting_power: '10'
+        genesis_time: "2022-05-20T16:00:21.735122717Z"
+        voting_power: "10"
       history_check_timeout: 1205
       ipfs_domain_name: null
       keeper_allowed_retries: 3
@@ -152,9 +148,9 @@
       service_registry_address: null
       setup:
         all_participants:
-        - '0x0000000000000000000000000000000000000000'
+          - "0x0000000000000000000000000000000000000000"
         consensus_threshold: null
-        safe_contract_address: '0x0000000000000000000000000000000000000000'
+        safe_contract_address: "0x0000000000000000000000000000000000000000"
       share_tm_config_on_startup: false
       sleep_time: 1
       tendermint_check_sleep_delay: 3
