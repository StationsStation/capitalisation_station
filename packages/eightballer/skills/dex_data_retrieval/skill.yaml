name: dex_data_retrieval
author: eightballer
version: 0.1.0
type: skill
description: This ABCI is designed to collect data from dexs such that it can be reported
  back to the reporting skill. It is heavily inspired by the work from the ccxt skill.
license: Apache-2.0
aea_version: '>=1.0.0, <2.0.0'
fingerprint:
  __init__.py: bafybeietsymwzilixsungxwi2ypv5242kwysg3fpesuj2nhnh6fujxwcdi
  behaviours.py: bafybeihncltwiey4c42ryeupeuq4rfzgx4nwd5rlyanfcsgkruw6haqdmm
  check_cex_balances.yaml: bafybeigz4ba5jfscg2y6yoxxsmwc63ictz5iqneaann3fptgc2t5qohcra
  dialogues.py: bafybeigrcbdpv36pydquczdp2a7mnqfk57t3glg2e2gsogzw66i74djvdm
  fsm_specification.yaml: bafybeidbypph3ghds673b3xl5paxsnax5enwjdrrx7lwqyavusd4dju7te
  handlers.py: bafybeigsbeckynnqri2b6qhy6wfefj4ozsa65a6taqvbcmamppdxn3qtwa
  models.py: bafybeigysi64hrxsm2jyuy3hwo5umulh4lq6i4m24s5m4wwb6jzb2psmee
  payloads.py: bafybeifvigkcuv6qs7r47myj5towpyri5wiur6ylxqo4w7y3eglcinjesa
  rounds.py: bafybeienymb7r7gqz6ggkgbiqj3vdtumclnagjde5weq5wl26frh35c3cu
  tests/__init__.py: bafybeifiiu2gpv7v4mgwar33hcguxk7p6n27nh64viejxkuomf2uguj6em
  tests/test_behaviours.py: bafybeidshdurcvjkmcyvpl2ege7amtannbm5hhrfi3464os5wb4cxz4lmm
  tests/test_dialogues.py: bafybeihkk3xs6dxrco4yup2ao5rj23ijh7cwb4am5kamgghqpm44vmhfnu
  tests/test_handlers.py: bafybeicsslzmvse5wat2kwxtpao7inwwqymg2vrsqvtbjrqeffi2xq6vky
  tests/test_models.py: bafybeichjk466nga4norjbslh5y63knhypqtc74yl34xldnaiutoynr7ly
  tests/test_payloads.py: bafybeicqwwdkq5x3v6evylvs5l5lur6ghxgbn3ixl3kwisalgzwgrkewsi
  tests/test_rounds.py: bafybeia56ve3tio7nqqzfwsduy342aeio5r7j24tjxf6tfn2zkspwx4tnm
fingerprint_ignore_patterns: []
connections:
<<<<<<< HEAD
- eightballer/dcxt:0.1.0:bafybeido4rpbn3ojn4pibkmj5uho3xv3rob6jbxh2c7ocjhkvflxwh5mei
=======
- eightballer/dcxt:0.1.0:bafybeicmrkkvyrg5en2auz43klzl2kmfqpwa2jx65p44zn7spp3sfkt5qu
>>>>>>> 1e546b1b
contracts: []
protocols:
- eightballer/balances:0.1.0:bafybeielsp5qqemr6ltiebd67oj2jdyvkx6mcwyvs46gvd7lvmwaoajyhy
- eightballer/markets:0.1.0:bafybeiapjxnkmx6r5hr7ogdggi3dlospg2igx3go4aoprobbtdc72dfoq4
- eightballer/orders:0.1.0:bafybeiekzeqhuos56tbvex45dd4ciqbi363dcnxv7ks54f3wrq7gqefvtu
- eightballer/positions:0.1.0:bafybeibcijk2ge6qbsdlm4gua6vhdo6vjeyknmcrzqwpsg5d2ikviplmoi
- eightballer/tickers:0.1.0:bafybeidyw4zdmurzeuvrdsdgv2na4wafcozefj6faosrssubolylcq3r6q
skills:
- eightballer/abstract_round_abci:0.1.0:bafybeigd3jef57azx7fl3j2dey4eywuqppzpm2ngl3gxci63koqvjsm3re
behaviours:
  main:
    args: {}
    class_name: DexDataRetrievalRoundBehaviour
handlers:
  abci:
    args: {}
    class_name: ABCIHandler
  balances:
    args: {}
    class_name: DexBalancesHandler
  contract_api:
    args: {}
    class_name: ContractApiHandler
  http:
    args: {}
    class_name: HttpHandler
  ipfs:
    args: {}
    class_name: IpfsHandler
  ledger_api:
    args: {}
    class_name: LedgerApiHandler
  markets:
    args: {}
    class_name: DexMarketsHandler
  orders:
    args: {}
    class_name: DexOrdersHandler
  positions:
    args: {}
    class_name: DexPositionsHandler
  signing:
    args: {}
    class_name: SigningHandler
  tendermint:
    args: {}
    class_name: TendermintHandler
  tickers:
    args: {}
    class_name: DexTickersHandler
models:
  abci_dialogues:
    args: {}
    class_name: AbciDialogues
  balances_dialogues:
    args: {}
    class_name: BalancesDialogues
  benchmark_tool:
    args:
      log_dir: /logs
    class_name: BenchmarkTool
  contract_api_dialogues:
    args: {}
    class_name: ContractApiDialogues
  http_dialogues:
    args: {}
    class_name: HttpDialogues
  ipfs_dialogues:
    args: {}
    class_name: IpfsDialogues
  ledger_api_dialogues:
    args: {}
    class_name: LedgerApiDialogues
  markets_dialogues:
    args: {}
    class_name: MarketsDialogues
  orders_dialogues:
    args: {}
    class_name: OrdersDialogues
  params:
    args:
      cleanup_history_depth: 1
      cleanup_history_depth_current: null
      dex_data_retrieval_config:
        retries: 3
        backoff: 1.0
        enabled: true
        reporting_enabled: false
        exchange_ids:
        - balancer_optimism
        - balancer_base
        - balancer_ethereum
      drand_public_key: 868f005eb8e6e4ca0a47c8a77ceaa5309a47978a7c71bc5cce96366b5d7a569937c529eeda66c7293784a9402801af31
      finalize_timeout: 60.0
      genesis_config:
        chain_id: chain-c4daS1
        consensus_params:
          block:
            max_bytes: '22020096'
            max_gas: '-1'
            time_iota_ms: '1000'
          evidence:
            max_age_duration: '172800000000000'
            max_age_num_blocks: '100000'
            max_bytes: '1048576'
          validator:
            pub_key_types:
            - ed25519
          version: {}
        genesis_time: '2022-05-20T16:00:21.735122717Z'
        voting_power: '10'
      history_check_timeout: 1205
      ipfs_domain_name: null
      keeper_allowed_retries: 3
      keeper_timeout: 30.0
      max_attempts: 10
      max_healthcheck: 120
      on_chain_service_id: null
      request_retry_delay: 1.0
      request_timeout: 10.0
      reset_pause_duration: 10
      reset_tendermint_after: 2
      retry_attempts: 400
      retry_timeout: 3
      round_timeout_seconds: 30.0
      service_id: hello_world
      service_registry_address: null
      setup:
        all_participants:
        - '0x0000000000000000000000000000000000000000'
        consensus_threshold: null
        safe_contract_address: '0x0000000000000000000000000000000000000000'
      share_tm_config_on_startup: false
      sleep_time: 1
      tendermint_check_sleep_delay: 3
      tendermint_com_url: http://localhost:8080
      tendermint_max_retries: 5
      tendermint_p2p_url: localhost:26656
      tendermint_url: http://localhost:26657
      tx_timeout: 10.0
      use_termination: false
      validate_timeout: 1205
      use_slashing: false
      slash_cooldown_hours: 24
      slash_threshold_amount: 100
      light_slash_unit_amount: 100
      serious_slash_unit_amount: 1000
    class_name: Params
  positions_dialogues:
    args: {}
    class_name: PositionsDialogues
  requests:
    args: {}
    class_name: Requests
  signing_dialogues:
    args: {}
    class_name: SigningDialogues
  state:
    args: {}
    class_name: SharedState
  tendermint_dialogues:
    args: {}
    class_name: TendermintDialogues
  tickers_dialogues:
    args: {}
    class_name: TickersDialogues
dependencies: {}
is_abstract: true
customs: []<|MERGE_RESOLUTION|>--- conflicted
+++ resolved
@@ -2,10 +2,11 @@
 author: eightballer
 version: 0.1.0
 type: skill
-description: This ABCI is designed to collect data from dexs such that it can be reported
+description:
+  This ABCI is designed to collect data from dexs such that it can be reported
   back to the reporting skill. It is heavily inspired by the work from the ccxt skill.
 license: Apache-2.0
-aea_version: '>=1.0.0, <2.0.0'
+aea_version: ">=1.0.0, <2.0.0"
 fingerprint:
   __init__.py: bafybeietsymwzilixsungxwi2ypv5242kwysg3fpesuj2nhnh6fujxwcdi
   behaviours.py: bafybeihncltwiey4c42ryeupeuq4rfzgx4nwd5rlyanfcsgkruw6haqdmm
@@ -25,20 +26,16 @@
   tests/test_rounds.py: bafybeia56ve3tio7nqqzfwsduy342aeio5r7j24tjxf6tfn2zkspwx4tnm
 fingerprint_ignore_patterns: []
 connections:
-<<<<<<< HEAD
-- eightballer/dcxt:0.1.0:bafybeido4rpbn3ojn4pibkmj5uho3xv3rob6jbxh2c7ocjhkvflxwh5mei
-=======
-- eightballer/dcxt:0.1.0:bafybeicmrkkvyrg5en2auz43klzl2kmfqpwa2jx65p44zn7spp3sfkt5qu
->>>>>>> 1e546b1b
+  - eightballer/dcxt:0.1.0:bafybeido4rpbn3ojn4pibkmj5uho3xv3rob6jbxh2c7ocjhkvflxwh5mei
 contracts: []
 protocols:
-- eightballer/balances:0.1.0:bafybeielsp5qqemr6ltiebd67oj2jdyvkx6mcwyvs46gvd7lvmwaoajyhy
-- eightballer/markets:0.1.0:bafybeiapjxnkmx6r5hr7ogdggi3dlospg2igx3go4aoprobbtdc72dfoq4
-- eightballer/orders:0.1.0:bafybeiekzeqhuos56tbvex45dd4ciqbi363dcnxv7ks54f3wrq7gqefvtu
-- eightballer/positions:0.1.0:bafybeibcijk2ge6qbsdlm4gua6vhdo6vjeyknmcrzqwpsg5d2ikviplmoi
-- eightballer/tickers:0.1.0:bafybeidyw4zdmurzeuvrdsdgv2na4wafcozefj6faosrssubolylcq3r6q
+  - eightballer/balances:0.1.0:bafybeielsp5qqemr6ltiebd67oj2jdyvkx6mcwyvs46gvd7lvmwaoajyhy
+  - eightballer/markets:0.1.0:bafybeiapjxnkmx6r5hr7ogdggi3dlospg2igx3go4aoprobbtdc72dfoq4
+  - eightballer/orders:0.1.0:bafybeiekzeqhuos56tbvex45dd4ciqbi363dcnxv7ks54f3wrq7gqefvtu
+  - eightballer/positions:0.1.0:bafybeibcijk2ge6qbsdlm4gua6vhdo6vjeyknmcrzqwpsg5d2ikviplmoi
+  - eightballer/tickers:0.1.0:bafybeidyw4zdmurzeuvrdsdgv2na4wafcozefj6faosrssubolylcq3r6q
 skills:
-- eightballer/abstract_round_abci:0.1.0:bafybeigd3jef57azx7fl3j2dey4eywuqppzpm2ngl3gxci63koqvjsm3re
+  - eightballer/abstract_round_abci:0.1.0:bafybeigd3jef57azx7fl3j2dey4eywuqppzpm2ngl3gxci63koqvjsm3re
 behaviours:
   main:
     args: {}
@@ -119,28 +116,28 @@
         enabled: true
         reporting_enabled: false
         exchange_ids:
-        - balancer_optimism
-        - balancer_base
-        - balancer_ethereum
+          - balancer_optimism
+          - balancer_base
+          - balancer_ethereum
       drand_public_key: 868f005eb8e6e4ca0a47c8a77ceaa5309a47978a7c71bc5cce96366b5d7a569937c529eeda66c7293784a9402801af31
       finalize_timeout: 60.0
       genesis_config:
         chain_id: chain-c4daS1
         consensus_params:
           block:
-            max_bytes: '22020096'
-            max_gas: '-1'
-            time_iota_ms: '1000'
+            max_bytes: "22020096"
+            max_gas: "-1"
+            time_iota_ms: "1000"
           evidence:
-            max_age_duration: '172800000000000'
-            max_age_num_blocks: '100000'
-            max_bytes: '1048576'
+            max_age_duration: "172800000000000"
+            max_age_num_blocks: "100000"
+            max_bytes: "1048576"
           validator:
             pub_key_types:
-            - ed25519
+              - ed25519
           version: {}
-        genesis_time: '2022-05-20T16:00:21.735122717Z'
-        voting_power: '10'
+        genesis_time: "2022-05-20T16:00:21.735122717Z"
+        voting_power: "10"
       history_check_timeout: 1205
       ipfs_domain_name: null
       keeper_allowed_retries: 3
@@ -159,9 +156,9 @@
       service_registry_address: null
       setup:
         all_participants:
-        - '0x0000000000000000000000000000000000000000'
+          - "0x0000000000000000000000000000000000000000"
         consensus_threshold: null
-        safe_contract_address: '0x0000000000000000000000000000000000000000'
+        safe_contract_address: "0x0000000000000000000000000000000000000000"
       share_tm_config_on_startup: false
       sleep_time: 1
       tendermint_check_sleep_delay: 3
