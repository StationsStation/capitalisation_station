--- conflicted
+++ resolved
@@ -330,23 +330,11 @@
             self.context.logger.debug(f"{self.name}: game state: {game_state}")
             if not game_state.blocks_remaining:
                 self._event = DerolasautomatorabciappEvents.EPOCH_FINISHED
-<<<<<<< HEAD
-                self.context.logger.debug(f"{self.name}: event {self._event}")
-            elif self.claimable > 0:
-                self._event = DerolasautomatorabciappEvents.CLAIMABLE
-            elif not self.pending_donations:
-                self._event = DerolasautomatorabciappEvents.NO_TRIGGER
-            elif self.can_play_game:
-                value_captured = self.pending_donations.popleft()
-                msg = f"Value captured: {value_captured} USD, donating: {self.minimum_donation / 1e18} ETH"
-                self.context.logger.debug(msg)
-=======
             elif game_state.user_claimable > 0:
                 self._event = DerolasautomatorabciappEvents.CLAIMABLE
             elif not self.pending_donations:
                 self._event = DerolasautomatorabciappEvents.NO_TRIGGER
             elif game_state.can_play_game:
->>>>>>> 3f4af007
                 self._event = DerolasautomatorabciappEvents.GAME_ON
             else:
                 self._event = DerolasautomatorabciappEvents.CANNOT_PLAY_GAME
