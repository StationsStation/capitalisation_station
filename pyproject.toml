[tool.poetry]
name = "capitalisation_station"
version = "0.1.0"
description = ""
authors = ["StationsStation"]
readme = "README.md"
license = "Apache-2.0"
classifiers = [
    'License :: OSI Approved :: Apache Software License',
    'Natural Language :: English',
    'Programming Language :: Python :: 3',
    'Programming Language :: Python :: 3.10',
    'Programming Language :: Python :: 3.11',
]

packages = [
    { include = "packages", from = "" },
]

[tool.poetry.dependencies]
python = ">=3.10,<3.12"
cython = "<3.0.0"
open-aea-ledger-solana = "==1.64.0"
open-aea-ledger-cosmos = "==1.64.0"
<<<<<<< HEAD
open-aea-ledger-ethereum = {path = "third_party/upstream/open-aea/plugins/aea-ledger-ethereum"}
=======
open-aea-ledger-ethereum = "==1.64.0"
>>>>>>> 24139e82
open-aea-cli-ipfs = "==1.64.0"
open-aea= "==1.64.0"
open-aea-test-autonomy = "==0.19.4"
open-autonomy = "==0.19.4"
<<<<<<< HEAD
autonomy-dev = {path = "../../upstream/auto_dev", extras = ["all"]}
=======
autonomy-dev = {version = "==0.2.142", extras = ["all"]}
>>>>>>> 24139e82
ccxt = ">=3.1.43"
numpy = ">=1.26.0,<2"
web3-ethereum-defi = {path = "third_party/forks/web3-ethereum-defi"}
lyra-v2-client = {path = "third_party/upstream/lyra_client"}
pandas = "2.2.3"
psycopg2-binary = "==2.9.6"
sqlalchemy = "==1.4.45"
cytoolz = "==1.0.0"
async-timeout = "^4.0.3"
openapi-core = "==0.14.5"
open-balpy = "<1"
open-multicaller = "^0.2.0"
tomli = "^2.2.1"
apprise = "^1.9.2"
lyra-v2-action-signing = {path = "third_party/upstream/v2-action-signing-python"}
derive-client = {path = "third_party/upstream/lyra_client"}

[poetry.group.dev.dependencies]


[tool.poetry.extras]
dev = ["pre-commit", "virtualenv", "pip", "toml", "bump2version"]
doc = [
    "mkdocs",
    "mkdocs-include-markdown-plugin",
    "mkdocs-material",
    "mkdocstrings",
    "mkdocs-material-extension",
    "mkdocs-autorefs",
]


[tool.black]
line-length = 120
skip-string-normalization = true
target-version = ['py38', 'py39', 'py310']
include = '\.pyi?$'
exclude = '''
/(
    \.eggs
  | \.git
  | \.hg
  | \.mypy_cache
  | \.tox
  | \.venv
  | _build
  | buck-out
  | build
  | dist
)/
'''

[tool.isort]
multi_line_output = 3
include_trailing_comma = true
force_grid_wrap = 0
use_parentheses = true
ensure_newline_before_comments = true
line_length = 120
skip_gitignore = true

[tool.poetry.scripts]
dcxt = "packages.eightballer.connections.dcxt.cli:main"

[build-system]
build-backend = "poetry.core.masonry.api"
requires = ["poetry-core>=1.0.0", "setuptools"]<|MERGE_RESOLUTION|>--- conflicted
+++ resolved
@@ -22,24 +22,15 @@
 cython = "<3.0.0"
 open-aea-ledger-solana = "==1.64.0"
 open-aea-ledger-cosmos = "==1.64.0"
-<<<<<<< HEAD
 open-aea-ledger-ethereum = {path = "third_party/upstream/open-aea/plugins/aea-ledger-ethereum"}
-=======
-open-aea-ledger-ethereum = "==1.64.0"
->>>>>>> 24139e82
 open-aea-cli-ipfs = "==1.64.0"
 open-aea= "==1.64.0"
 open-aea-test-autonomy = "==0.19.4"
 open-autonomy = "==0.19.4"
-<<<<<<< HEAD
 autonomy-dev = {path = "../../upstream/auto_dev", extras = ["all"]}
-=======
-autonomy-dev = {version = "==0.2.142", extras = ["all"]}
->>>>>>> 24139e82
 ccxt = ">=3.1.43"
 numpy = ">=1.26.0,<2"
 web3-ethereum-defi = {path = "third_party/forks/web3-ethereum-defi"}
-lyra-v2-client = {path = "third_party/upstream/lyra_client"}
 pandas = "2.2.3"
 psycopg2-binary = "==2.9.6"
 sqlalchemy = "==1.4.45"
